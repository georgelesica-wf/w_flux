library w_flux.test.store_test;

import 'dart:async';

import 'package:w_flux/w_flux.dart';
import 'package:rate_limit/rate_limit.dart';
import 'package:test/test.dart';


class ExtendingStore extends Store {
  String name = 'Max Peterson';
}


void main() {

  group('Store', () {
    Store store;

    setUp(() {
      store = new Store();
    });

    test('should inherit from Stream', () {
      expect(store is Stream, isTrue);
    });

    test('should trigger with itself as the payload', () {
      expectAsync(store.listen)((payload) {
        expect(payload, equals(store));
      });

      store.trigger();
    });

    test('should support other stream methods', () async {
      ExtendingStore _store = new ExtendingStore();
      Completer completer = new Completer();

      // The point of this test is to exercise the `where` method which is made available
      // on a store by extending stream and overriding `listen`
      Stream<Store> filteredStream = _store.where((payload) => payload.name == 'Max Peterson');
      filteredStream.listen((ExtendingStore payload) {
        expect(payload.name, equals('Max Peterson'));
        completer.complete();
      });

      _store.trigger();
      return completer.future;
    });

<<<<<<< HEAD
    test('should support stream transforms', () {

      // ensure that multiple trigger executions only emits 1 throttled trigger to external listeners
      store = new Store(transformer: new Throttler(const Duration(milliseconds: 30)));
      num counter = 0;
      expectAsync(store.listen)((payload) {
        counter++;
        expect(payload, equals(store));
        expect(counter, equals(1));
      });

      store.trigger();
      store.trigger();
      store.trigger();
      store.trigger();
      store.trigger();
    });

=======
    test('should trigger in response to an action', () {
      Action _action = new Action();
      store.triggerOnAction(_action);
      expectAsync(store.listen)((payload) {
        expect(payload, equals(store));
      });
      _action.dispatch();
    });

    test('should execute a given method and then trigger in response to an action', () {
      Action _action = new Action();
      num counter = 0;
      store.triggerOnAction(_action, (_) => counter++);
      expectAsync(store.listen)((payload) {
        expect(payload, equals(store));
        expect(counter, equals(1));
      });
      _action.dispatch();
    });

    test('should execute a given method and then trigger in response to an action with payload', () {
      Action<num> _action = new Action<num>();
      num counter = 0;
      store.triggerOnAction(_action, (payload) => counter = payload);
      expectAsync(store.listen)((payload) {
        expect(payload, equals(store));
        expect(counter, equals(17));
      });
      _action.dispatch(17);
    });
>>>>>>> 05787aff
  });
}<|MERGE_RESOLUTION|>--- conflicted
+++ resolved
@@ -49,7 +49,6 @@
       return completer.future;
     });
 
-<<<<<<< HEAD
     test('should support stream transforms', () {
 
       // ensure that multiple trigger executions only emits 1 throttled trigger to external listeners
@@ -68,7 +67,6 @@
       store.trigger();
     });
 
-=======
     test('should trigger in response to an action', () {
       Action _action = new Action();
       store.triggerOnAction(_action);
@@ -99,6 +97,5 @@
       });
       _action.dispatch(17);
     });
->>>>>>> 05787aff
   });
 }